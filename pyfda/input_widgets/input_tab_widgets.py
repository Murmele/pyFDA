--- conflicted
+++ resolved
@@ -24,11 +24,7 @@
 from pyfda.input_widgets import (filter_specs, file_io, filter_coeffs,
                                 filter_info, filter_pz)
 
-<<<<<<< HEAD
-if cmp_version("myhdl", "0.9") >= 0:
-=======
 if cmp_version("myhdl", "0.10") >= 0:
->>>>>>> 0c35e8a9
     from pyfda.hdl_generation import hdl_specs
     HAS_MYHDL = True
 else:
