--- conflicted
+++ resolved
@@ -102,14 +102,9 @@
         self.tblPZ.setSizePolicy(QSizePolicy.MinimumExpanding,
                                           QSizePolicy.Expanding)
         self.tblPZ.setObjectName("tblPZ")
-<<<<<<< HEAD
         self.myTable.setItemDelegate(ItemDelegate(self))
 #        self.tblPZ.installEventFilter(self)
-        
-=======
-        self.tblPZ.installEventFilter(self)
-
->>>>>>> b0116350
+
 
         butAddRow = QPushButton(butTexts[0], self)
         butAddRow.setToolTip("Add row to PZ table.\n"
