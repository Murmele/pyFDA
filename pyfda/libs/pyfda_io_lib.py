# -*- coding: utf-8 -*-
#
# This file is part of the pyFDA project hosted at https://github.com/chipmuenk/pyfda
#
# Copyright © pyFDA Project Contributors
# Licensed under the terms of the MIT License
# (see file LICENSE in root directory for details)

"""
Library with classes and functions for file and text IO
"""
import os, re, io
import csv
import wave
import datetime
import warnings
from typing import TextIO, Tuple  # replace by built-in tuple from Py 3.9

import pickle

import numpy as np
from scipy.io import loadmat, savemat, wavfile

try:
    import xlwt
except ImportError:
    xlwt = None
try:
    import xlsx
except ImportError:
    xlsx = None

from pyfda.libs.pyfda_lib import safe_eval, lin2unit, pprint_log, iter2ndarray
from pyfda.libs.pyfda_qt_lib import qget_selected

import pyfda.libs.pyfda_fix_lib as fx
from pyfda.pyfda_rc import params
import pyfda.libs.pyfda_dirs as dirs
import pyfda.filterbroker as fb  # importing filterbroker initializes all its globals

from .compat import QFileDialog

import logging
logger = logging.getLogger(__name__)


# ##############################################################################

# file filters for the QFileDialog object are constructed from this dict
file_filters_dict = {
    'cmsis': 'CMSIS DSP FIR or IIR SOS coefficients',
    'coe': 'Xilinx FIR coefficients format',
    'csv': 'Comma / Tab Separated Values',
    'mat': 'Matlab-Workspace',
    'npy': 'Binary Numpy Array',
    'npz': 'Zipped Binary Numpy Array',
    'pkl': 'Pickled data',
    'txt': 'Microsemi FIR coefficient format',
    'vhd': 'VHDL package or architecture',
    'wav': 'WAV audio format',
    'xls': 'Excel Worksheet',
    'xlsx': 'Excel 2007 Worksheet'
    }

# regex pattern that yields true in a re.search() when only the specified
#  characters (numeric, "eEjJ(),.+-" and blank / line breaks) are contained
pattern_num_chars = re.compile('[eEjJ()0-9,\.\+\-\s]+$')
# regex pattern that identifies characters and their position *not* specified
pattern_no_num = re.compile('(?![eEjJ()0-9,\.\+\-\s])')

# ------------------------------------------------------------------------------
def prune_file_ext(file_type: str) -> str:
    """
    Prune file extension, e.g. 'Text file' from 'Text file (\*.txt)' returned
    by QFileDialog file type description.

    Pruning is achieved with the following regular expression:

    .. code::

        return = re.sub('\([^\)]+\)', '', file_type)

    Parameters
    ----------
    file_type : str

    Returns
    -------
    str
        The pruned file description

    Notes
    -----
    Syntax of python regex: ``re.sub(pattern, replacement, string)``

    This returns the string obtained by replacing the leftmost non-overlapping
    occurrences of ``pattern`` in ``string`` by ``replacement``.

    - '.' means any character
    - '+' means one or more
    - '[^a]' means except for 'a'
    - '([^)]+)' : match '(', gobble up all characters except ')' till ')'
    - '(' must be escaped as '\\\('
    """

    return re.sub('\([^\)]+\)', '', file_type)


# ------------------------------------------------------------------------------
def extract_file_ext(file_type: str) -> str:
    """
    Extract list with file extension(s), e.g. '.vhd' from type description
    'VHDL (\*.vhd)' returned by QFileDialog. Depending on the OS, this may be the
    full file type description or just the extension like '(\*.vhd)'.

    When `file_type` contains no '(', the passed string is returned unchanged.

    For an explanation of the RegEx, see the docstring for `prune_file_ext`.

    Parameters
    ----------
    file_type : str

    Returns
    -------
    str
        The file extension between ( ... ) or the unchanged input argument
        `file_type` when no '('  was contained.

    """
    if "(" in file_type:
        ext_list = re.findall('\([^\)]+\)', file_type)  # extract '(*.txt)'
        return [t.strip('(*)') for t in ext_list]  # remove '(*)'
    else:
        return file_type


# ------------------------------------------------------------------------------
def create_file_filters(file_types: tuple, file_filters: str = ""):
    """
    Create a string with file filters for QFileDialog object from `file_types`,
    a tuple of file extensions and the global `file_filters_dict`.

    When the file extension stored after last QFileDialog operation is in the tuple
    of file types, return this file extension for e.g. preselecting the file type
    in QFileDialog.

    Parameters
    ----------
    file_types : tuple of str
        list of file extensions which are used to create a file filter.

    file_filters : str
        String with file filters for QFileDialog object with the form
        "Comma / Tab Separated Values (*.csv);; Audio (*.wav *.mp3)". By default,
        this string is empty, but it can be used to add file filters not contained
        in the global `file_filters_dict`.

    Returns
    -------
    file_filters : str
        String containing file filters for a QFileDialog object

    last_file_filter : str
        Single file filter to setup the default file extension in QFileDialog

    """
    for t in file_types:
        if t in file_filters_dict:
            file_filters += file_filters_dict[t] + f" (*.{t});;"
        else:
            logger.warning(f"Unknown file extension '.{t}'")
    # remove trailing ';;', otherwise file filter '*' is appended
    file_filters = file_filters.rstrip(';;')

    if dirs.last_file_type and dirs.last_file_type in file_filters_dict:
        last_file_filter =\
            file_filters_dict[dirs.last_file_type] + f" (*.{dirs.last_file_type})"
    else:
        last_file_filter = ""

    return file_filters, last_file_filter


# ------------------------------------------------------------------------------
def select_file(parent: object, title: str = "", mode: str = "r",
                file_types: Tuple[str, ...] = ('csv', 'txt')) -> Tuple[str, str]:
    """
    Select a file from a file dialog box for either reading or writing and return
    the selected file name and type.

    Parameters
    ----------
    title : str
        title string for the file dialog box (e.g. "Filter Coefficients"),

    mode : str
        file access mode, must be either "r" or "w" for read / write access

    file_types : tuple of str
        supported file types, e.g. `('txt', 'npy', 'mat') which need to be keys
        of `file_filters_dict`

    Returns
    -------
    file_name: str
        Fully qualified name of selected file. `None` when operation has been
        cancelled.

    file_type: str
        File type, e.g. 'wav'. `None` when operation has been cancelled.
    """

    file_filters, last_file_filter = create_file_filters(file_types=file_types)

    dlg = QFileDialog(parent)  # create instance for QFileDialog
    dlg.setDirectory(dirs.last_file_dir)
    if mode in {"r", "rb"}:
        if title == "":
            title = "Import"
        dlg.setWindowTitle(title)
        dlg.setAcceptMode(QFileDialog.AcceptOpen)  # set dialog to "file open" mode
        dlg.setFileMode(QFileDialog.ExistingFile)
    elif mode in {"w", "wb"}:
        if title == "":
            title = "Export"
        dlg.setWindowTitle(title)
        dlg.setAcceptMode(QFileDialog.AcceptSave) # set dialog to "file save" mode
        dlg.setFileMode(QFileDialog.AnyFile)
    else:
        logger.error(f"Unknown mode '{mode}'")
        return None, None

    dlg.setNameFilter(file_filters)  # pass available file filters
    # dlg.setDefaultSuffix(file_types[0])  # default suffix when none is given
    if last_file_filter:
        dlg.selectNameFilter(last_file_filter)  # filter selected in last file dialog

    if dlg.exec_() == QFileDialog.Accepted:
        file_name = dlg.selectedFiles()[0]  # pick only first selected file
        file_type = os.path.splitext(file_name)[-1].strip('.')
        sel_filt = dlg.selectedNameFilter()  # selected file filter

        if file_type == "":
            # No file type specified, add the type from the file filter
            file_type = extract_file_ext(sel_filt)[0].strip('.')
            file_name = file_name + '.' + file_type

        dirs.last_file_name = file_name
        dirs.last_file_dir = os.path.dirname(file_name)
        dirs.last_file_type = file_type
    else:  # operation cancelled
        file_name = None
        file_type = None

    return file_name, file_type


# ------------------------------------------------------------------------------
def qtable2csv(table: object, data: np.ndarray, zpk=False,
               formatted: bool = False) -> str:
    """
    Transform table to CSV formatted text and copy to clipboard or file

    Parameters
    ----------

    table : object
            Instance of QTableWidget

    data:   object
            Instance of the numpy variable shadowing table data

    zpk: bool
            when True, append the gain (`data[2]`) to the table

    formatted: bool
        When True, copy data as formatted in the table, otherwise copy from the
        model ("shadow").


    The following keys from the global dict dict ``params['CSV']`` are evaluated:

    :'delimiter': str (default: ","),
          character for separating columns

    :'lineterminator': str (default: As used by the operating system),
            character for terminating rows. By default,
            the character is selected depending on the operating system:

            - Windows: Carriage return + line feed

            - MacOS  : Carriage return

            - \*nix   : Line feed

    :'orientation': str (one of 'auto', 'horiz', 'vert') determining with which
            orientation the table is written. 'vert' means a line break after
            each entry or pair of entries which usually is not what you want.
            'auto' doesn't make much sense when writing, 'horiz' is used in this case.

    :'header': str (default: 'auto').
            When ``header='on'``, write the first row with 'b, a'.

    :'clipboard': bool (default: True),
            when ``clipboard = True``, copy data to clipboard, else use a file.

    Returns
    -------

    None
        Nothing, text is exported to clipboard or to file via ``save_data_csv``
    """

    text = ""
    if params['CSV']['header'] == 'on':
        use_header = True
    elif params['CSV']['header'] in {'off', 'auto'}:
        use_header = False
    else:
        logger.error(
            f"Unknown key '{params['CSV']['header']}' for params['CSV']['header']")

    if not params['CSV']['orientation'] in {'rows', 'cols', 'auto'}:
        logger.error(
            f"Unknown key '{params['CSV']['orientation']}' for "
            "params['CSV']['orientation']")

    delim = params['CSV']['delimiter'].lower()
    if delim == 'auto':  # 'auto' doesn't make sense when exporting
        delim = ","
    cr = params['CSV']['lineterminator']

    num_cols = table.columnCount()  # visible columns of table
    num_rows = table.rowCount()  # visible rows of data

    # TODO: This shouldn't be neccessary anymore
    # If gain is just a scalar, convert to a list with one item
    if zpk and np.isscalar(data[2]):
        data[2] = [data[2]]

    sel = qget_selected(table, reverse=False)['sel']

    # ==========================================================================
    # Copy data from the model in float format:
    # ==========================================================================
    if not formatted:
        if params['CSV']['orientation'] == 'rows':  # write table in row format
            for c in range(num_cols):  # for each column (b,a or z,p) ...
                if use_header:  # ... start text line with table header and ...
                    text += table.horizontalHeaderItem(c).text() + delim
                for r in range(num_rows):  # ... construct text line from data.
                    text += str(safe_eval(data[c][r], return_type='auto')) + delim
                text = text.rstrip(delim) + cr  # finish text line, remove last delimiter
            if zpk:  # add another text line with the gain items
                if use_header:
                    text += 'k' + delim
                for r in range(len(data[2])):
                    text += str(safe_eval(data[2][r], return_type='auto')) + delim
                text = text.rstrip(delim) + cr  # finish text line, remove last delimiter

        else:  # write table in column format
            if use_header:  # construct a text line with the table header(s)
                for c in range(num_cols):
                    text += table.horizontalHeaderItem(c).text() + delim
                if zpk:
                    text += 'k' + delim
                text = text.rstrip(delim) + cr  # finish text line, remove last delimiter
            for r in range(num_rows):  # for each data row ...
                # ... construct a text line from the columns (b,a or z,p)
                for c in range(num_cols):
                    text += str(safe_eval(data[c][r], return_type='auto')) + delim
                if zpk and r < len(data[2]):  # add another item with a gain value
                    text += str(safe_eval(data[2][r], return_type='auto')) + delim
                text = text.rstrip(delim) + cr  # finish text line, remove last delimiter

    # =======================================================================
    # Copy table in displayed format:
    # =======================================================================
    else:
        if params['CSV']['orientation'] == 'rows':  # write table in row format
            for c in range(num_cols):  # for each column (b,a or z,p) ...
                if use_header:  # ... start text line with table header and ...
                    text += table.horizontalHeaderItem(c).text() + delim
                for r in range(num_rows):  # ... construct text line from table column
                    item = table.item(r, c)
                    if item and item.text() != "":
                        text += table.itemDelegate().text(item).lstrip(" ") + delim
                    else:
                        text += "0" + delim
                text = text.rstrip(delim) + cr  # finish text line, remove last delimiter
            if zpk:  # add another text line with a gain item from the data
                if use_header:
                    text += 'k' + delim
                for r in range(len(data[2])):
                    text += str(safe_eval(data[2][r], return_type='auto')) + delim
                text = text.rstrip(delim) + cr  # finish text line, remove last delimiter

        else:  # write table in column format
            if use_header: # construct a text line with the table header(s)
                for c in range(num_cols):
                    text += table.horizontalHeaderItem(c).text() + delim
                if zpk:
                    text += 'k' + delim
                text = text.rstrip(delim) + cr
            for r in range(num_rows):  # for each table row ...
                # ... construct a text line from the table columns (b,a or z,p)
                for c in range(num_cols):
                    item = table.item(r, c)
                    if item and item.text() != "":
                        text += table.itemDelegate().text(item).lstrip(" ") + delim
                    else:
                        text += "0" + delim
                if zpk and r < len(data[2]):  # add another item with a gain value
                    text += str(safe_eval(data[2][r], return_type='auto')) + delim
                text = text.rstrip(delim) + cr

    text = text.rstrip(cr)  # delete CR after last row
    return text


# ==============================================================================
#     # Here 'a' is the name of numpy array and 'file' is the filename to write to.
#
#     # If you want to write in column:
#     for x in np.nditer(a.T, order='C'):
#             file.write(str(x))
#             file.write("\n")
#
#     # If you want to write in row:
#     writer= csv.writer(file, delimiter=',')
#     for x in np.nditer(a.T, order='C'):
#             row.append(str(x))
#     writer.writerow(row)
#
# ==============================================================================


# ------------------------------------------------------------------------------
def data2array(parent: object, fkey: str, title: str = "Import"):
    """
    Copy tabular data from clipboard or file to a numpy array

    Parameters
    -----------

    parent: object
            parent instance, having a QClipboard and / or a QFileDialog attribute.

    fkey: str
            Key for accessing data in *.npz file or Matlab workspace (*.mat)

    title: str
        title string for the file dialog box

    Returns
    --------
    ndarray of str or None
        table data


    The following keys from the global dict ``params['CSV']`` are evaluated:

    :'delimiter': str (default: <tab>), character for separating columns

    :'lineterminator': str (default: As used by the operating system),
            character for terminating rows. By default,
            the character is selected depending on the operating system:

            - Windows: Carriage return + line feed

            - MacOS  : Carriage return

            - \*nix   : Line feed

    :'orientation': str (one of 'auto', 'horiz', 'vert') determining with which
            orientation the table is read.

    :'header': str (**'auto'**, 'on', 'off').
            When ``header=='on'``, treat first row as a header that will be discarded.

    :'clipboard': bool (default: True).
            When ``clipboard == True``, copy data from clipboard, else use a file

    Parameters that are 'auto', will be guessed by ``csv.Sniffer()``.

    """
    if params['CSV']['clipboard']:  # data from clipboard
        text = fb.clipboard.text()
        logger.debug(
            f"Importing data from clipboard:\n{np.shape(text)}\n{text}")
        # pass handle to text and convert to numpy array:
        data_arr = csv2array(io.StringIO(text))

    else:  # data from file
        file_name, file_type = select_file(parent, title=title, mode="r",
                                   file_types=('csv', 'mat', 'npy', 'npz'))
        if file_name is None:  # operation cancelled or error
            return None
<<<<<<< HEAD
        else:
            data_arr = load_data_np(file_name, file_type, fkey=fkey)
            if data_arr is not None:
                # pass data as numpy array
                logger.debug("Importing data from file. shape = {0} | {1}\n{2}"
                            .format(np.shape(data_arr), np.ndim(data_arr), data_arr))
=======
        elif file_type == 'csv':
            data_arr = csv2array(io.StringIO(text))
        else:  # file types 'mat', 'npy', 'npz'
            data_arr = load_data_np(file_name, file_type, fkey)

    if data_arr is None:
            logger.error("Couldn't import data.")
    elif isinstance(data_arr, str):  # returned an error message instead of numpy data
        logger.error(
            "You shouldn't see this message!\n"
            f"Error importing data:\n\t{data_arr}")
        return None

>>>>>>> b9c4395e
    return data_arr

# ------------------------------------------------------------------------------
def csv2array(f: TextIO):
    """
    Convert comma-separated values from file or text
    to numpy array, taking into accout the settings of the CSV dict:

    Read data as it is, splitting each row into the column items when:
    - `CSV_dict['orientation'] == cols` or
    - `CSV_dict['orientation'] == auto` and cols <= rows:

    Transpose data when:
    - `CSV_dict['orientation'] == rows` or
    - `CSV_dict['orientation'] == auto` and cols > rows:

    `np.shape(data)` returns rows, columns

    Parameters
    ----------

    f: handle to file or file-like object, e.g.

    >>> f = open(file_name, 'r') # or
    >>> f = io.StringIO(text)

    Returns
    -------

    data_arr: ndarray
        numpy array of str with table data from file or `None` when import was
        unsuccessful


    While opening a file, the `newline` parameter can be used to
    control how universal newlines works (it only applies to text mode).
    It can be None, '', '\n', '\r', and '\r\n'. It works as follows:

    - Input: If `newline == None`, universal newlines mode is enabled. Lines in
      the input can end in '\n', '\r', or '\r\n', and these are translated into
      '\n' before being returned to the caller. If it is '', universal newline
      mode is enabled, but line endings are returned to the caller untranslated.
      If it has any of the other legal values, input lines are only terminated
      by the given string, and the line ending is returned to the caller untranslated.

    - On output, if newline is None, any '\n' characters written are translated
      to the system default line separator, os.linesep. If newline is '',
      no translation takes place. If newline is any of the other legal values,
      any '\n' characters written are translated to the given string.

      Example: convert from Windows-style line endings to Linux:

    .. code-block:: python

        fileContents = open(filename,"r").read()
        f = open(filename,"w", newline="\n")
        f.write(fileContents)
        f.close()

    https://pythonconquerstheuniverse.wordpress.com/2011/05/08/newline-conversion-in-python-3/

    """

    # throw an error (instead of just issueing a deprecation warning) when trying to
    # create a numpy array from nested ragged sequences. This error can then be
    # caught easily.
    warnings.filterwarnings('error', category=np.VisibleDeprecationWarning)
    # ------------------------------------------------------------------------------
    # Get CSV parameter settings
    # ------------------------------------------------------------------------------
    csv2array.info_str = ""  # initialize function attribute
    CSV_dict = params['CSV']
    try:
        header = CSV_dict['header'].lower()
        if header in {'auto', 'on', 'off'}:
            pass
        else:
            header = 'auto'
            logger.warning(
                f"Unknown key '{CSV_dict['header']}' for CSV_dict['header'], "
                f"using {header} instead.")

        if not CSV_dict['orientation'].lower() in {'auto', 'cols', 'rows'}:
            logger.error(
                f"Unknown key '{CSV_dict['orientation']}' for CSV_dict['orientation'], "
                "using column mode.")

        tab = CSV_dict['delimiter'].lower()
        cr = CSV_dict['lineterminator'].lower()

    except KeyError as e:
        logger.error(f"Dict 'params':\n{e}.")
        return None

    sample = ""

    # ------------------------------------------------------------------------------
    # Analyze CSV object
    # ------------------------------------------------------------------------------
    if header == 'auto' or tab == 'auto' or cr == 'auto':
        # test the first line for delimiters (of the given selection)
        sample = f.readline()
        f.seek(0)  # and reset the file pointer
        try:
            dialect = csv.Sniffer().sniff(sample, delimiters=['\t', ';', ',', '|', ' '])
        except csv.Error as e:
            logger.warning(f'CSV sniffing reported "{e}",\n'
                        'continuing with format "excel-tab"')
            dialect = csv.get_dialect('excel-tab')
    else:
        # fall back, alternatives: 'excel', 'unix':
        dialect = csv.get_dialect('excel-tab')

    if header == "auto":
        # yields True when a non-numeric character is detected, indicating a header:
        use_header = not pattern_num_chars.search(sample)
    elif header == 'on':
        use_header = True
    else:
        use_header = False

    delimiter = dialect.delimiter
    lineterminator = dialect.lineterminator
    quotechar = dialect.quotechar

    if tab != 'auto':
        delimiter = str(tab)

    if cr != 'auto':
        lineterminator = str(cr)

    logger.info(f"Parsing CSV data with header = '{use_header}'\n"
                f"\tDelimiter = {repr(delimiter)} | Lineterm. = {repr(lineterminator)} "
                f"| quotechar = ' {quotechar} as '{f.__class__.__name__}'")

    # --------------------------------------------------------------------------
    # finally, create iterator from csv data
    data_iter = csv.reader(f, dialect=dialect, delimiter=delimiter,
                           lineterminator=lineterminator)  # returns an iterator
    # --------------------------------------------------------------------------
# =============================================================================
#     with open('/your/path/file') as f:
#         for line in f:
#             process(line)
#
#     Where you define your process function any way you want. For example:
#
#    data_list = []
#    def process(line):
#        # split into lines (if not split yet):
#        data_list.append(line.split(lineterminator))
#
#     This will work nicely for any file size and you go through your file in just 1 pass.
#     This is typically how generic parsers will work.
#     (https://stackoverflow.com/questions/3277503/how-to-read-a-file-line-by-line-into-a-list)
# =============================================================================

    csv2array.info_str = f"'{repr(lineterminator)}' # '{repr(delimiter)}'"

    # ------- Read CSV file into a list --------------------
    data_list = []
    try:
        for row in data_iter:
            if row:  # only append non-empty rows
                data_list.append(row)
    except csv.Error as e:
        logger.error(f"Error during CSV import:\n{e}")
        return None

    if data_list == [] or data_list ==[""]:
        logger.error("Imported data is empty.")
        return None

    # ------- Convert list to an array of str --------------------
    try:
        data_arr = np.array(data_list)
    except np.VisibleDeprecationWarning:
        # prevent creation of numpy arrays from nested ragged sequences
        logger.error("Can't convert to array, columns have different lengths.")
        return None
    except (TypeError, ValueError) as e:
        logger.error(f"{e}\nData = {pprint_log(data_list)}")
        return None

    if np.ndim(data_arr) == 0:
        logger.error(f"Imported data is a scalar: '{data_arr}'")
        return None

    elif np.ndim(data_arr) == 1:
        if len(data_arr) < 2:
            logger.error(f"Not enough data: '{data_arr}'")
            return None
        else:
            return data_arr

    elif np.ndim(data_arr) == 2:
        rows, cols = np.shape(data_arr)
        # The check for max. number of columns has to be handled downstream
        # logger.info(f"cols = {cols}, rows = {rows}, data_arr = {data_arr}\n")
        # if cols > max_cols and rows > max_cols:
        #     logger.error(f"Unsuitable data shape {np.shape(data_arr)}")
        #     return None
        if params['CSV']['orientation'] == 'rows'\
                or params['CSV']['orientation'] == 'auto' and cols > rows:
            # returned table is transposed, swap cols and rows
            logger.info(f"Building transposed table with {cols} row(s) and {rows} columns.")
            csv2array.info_str = "T:" + csv2array.info_str
            if use_header:
                logger.info(f"Skipping header {data_arr.T[0]}")
                return data_arr.T[1:]
            else:
                return data_arr.T
        else:  # column format
            logger.info(f"Building table with {cols} column(s) and {rows} rows.")
            if use_header:
                logger.info(f"Skipping header {data_arr[0]}")
                return data_arr[1:]
            else:
                return data_arr
    else:
        logger.error(f"Unsuitable data shape: ndim = {np.ndim(data_arr)}, "
                     f"shape = { np.shape(data_arr)}")
        return None

#-------------------------------------------------------------------------------
def read_csv_info_old(filename):
#-------------------------------------------------------------------------------
    """
    DON'T USE ANYMORE!
    Get infos about the size of a csv file without actually loading the whole
    file into memory.

    See
    https://stackoverflow.com/questions/64744161/best-way-to-find-out-number-of-rows-in-csv-without-loading-the-full-thing
    """
    file_size = os.path.getsize(filename)
    logger.info(f"File Size is {file_size} bytes")

    sniffer = csv.Sniffer()

    with open(filename) as f:
        first_line = f.readline()
        sample = first_line + f.readline()
        # pattern search returns true when only allowed characters are found
        # when the first line contains other characters, it is assumed that this
        # is a header
        has_header = not pattern_num_chars.search(sample)
        # if has_header:
        #      logger.warning(pattern_no_num.search(sample))
        dialect = sniffer.sniff(sample)
        delimiter = dialect.delimiter
        lineterminator = repr(dialect.lineterminator)

        nchans = first_line.count(delimiter) + 1  # number of columns
        # count rows in file
        f.seek(0)
        N = sum(1 for row in f)  # f isfileobject (csv.reader)  # number of rows

    del f

    logger.info(f"Terminator = '{lineterminator}', Delimiter = '{delimiter}', "
                f"RowCount = {N}, Header={has_header}")

    if not params['CSV']['orientation'] in {'rows', 'cols', 'auto'}:
        logger.error(
            f"Unknown key '{params['CSV']['orientation']}' for "
            "params['CSV']['orientation']")
    if params['CSV']['orientation'] == 'auto' and (N < nchans)\
        or params['CSV']['orientation'] == 'rows':  # swap rows and columns
        N, nchans = nchans, N
        row_mode = True
        transpose = "T #"
    else:
        row_mode = False
        transpose = ""

    if N < 2:
        logger.error(f"No suitable CSV file, has only {N} data entries.")
        return -1

    # file is ok, copy local variables to function attributes
    read_csv_info.row_mode = row_mode
    read_csv_info.file_size = file_size
    read_csv_info.N = N
    read_csv_info.nchans = nchans
    read_csv_info.info_str = f"{transpose} '{lineterminator}' # '{delimiter}'"

    return 0

#-------------------------------------------------------------------------------
def read_wav_info(file):
    """
    Get infos about the following properties of a wav file without actually
    loading the whole file into memory. This is achieved by reading the
    header.
    """
    # https://wavefilegem.com/how_wave_files_work.html
    # https://stackoverflow.com/questions/7833807/get-wav-file-length-or-duration
    # http://soundfile.sapp.org/doc/WaveFormat/
    # https://ccrma.stanford.edu/courses/422/projects/WaveFormat/
    def str2int(s: str) -> int:
        """ convert argument from str `s` in little endian format to int """
        int = 0
        for i in range(len(s)):
             int = int + ord(s[i]) * pow(256, i)
        return int

    f = open(file,'r', encoding='latin-1')
    # Get the file size in bytes
    file_size = os.path.getsize(file)
    if file_size < 44:  # minimum length for WAV file due to header
        logger.error(f"Not a wav file: Filesize is only {file_size} bytes!")
        return -1
    HEADER = f.read(44)  # read complete header

    RIFF = HEADER[:4]  # file pos. 0
    WAVE = HEADER[8:12]  # pos. 8
    if RIFF != "RIFF" or WAVE != "WAVE":
        logger.error("Not a wav file: 'RIFF' or 'WAVE' id missing in file header.")
        return -1

    # Pos. 12: String 'fmt ' marks beginning of format subchunk
    FMT = HEADER[12:16]  # f.read(4)
    if FMT != "fmt ":  # pos. 12
        logger.error(f"Invalid format header '{FMT}' instead of 'fmt'!")
        return -1

    # Pos. 16: Size of subchunk with format infos in bytes, 16 for Int., 18 for float
    fmt_chnk_size1 = str2int(HEADER[16:20])
    if fmt_chnk_size1 not in {16, 18}:
        logger.error(f"Invalid size {fmt_chnk_size1} of format subchunk!")
        return -1

    # Pos. 20: Audio encoding format, must be 1 for uncompressed PCM
    encoding = str2int(HEADER[20:22])
    if encoding == 1:
        sample_format = "int"  # Integer PCM
    elif encoding == 3:
        sample_format = "float"  # IEEE Float PCM
    else:
        logger.error(f"Invalid audio encoding {encoding}, only uncompressed "
                     "PCM supported!")
        sample_format = ""
        return -1

    # Pos. 22: Number of channels
    nchans = str2int(HEADER[22:24])

    f.seek(24)
    # Pos. 24: Sampling rate f_S
    f_S = str2int(f.read(4))

    # Pos. 28: Byte rate = f_S * n_chans * Bytes per sample
    byte_rate = str2int(f.read(4))

    # Pos. 32: Block align, # of bytes per sample incl. all channels
    block_align = str2int(f.read(2))

    # Pos. 34: Bits per sample, WL = wordlength in bytes
    bits_per_sample = str2int(f.read(2))

    if sample_format == "float":
        # Format subchunk is 18 bytes long for float samples, hence file pointer
        # has to be advanced by two bytes
        _ = f.read(2)

        # ###################### FACT Subchunk ###################################
        # The fact chunk indicates how many sample frames are in the file. For
        # integer formats the tag it’s optional; otherwise it’s required. For float
        # PCM, calculation is performed exactly as for integer PCM, hence, it is not
        # evaluated here.
        FACT = f.read(12)

    # ###################### DATA Subchunk #######################################
    # String 'data' marks beginning of data subchunk
    DATA = f.read(4)
    if DATA != "data":
        logger.error(f"Invalid data header '{DATA}' instead of 'data'!")
        return -1

    # -- Function attributes that are accessible from outside
    # ------------------------------------------------------------
    read_wav_info.file_size = file_size

    if sample_format == "int":
        if bits_per_sample == 8:
            read_wav_info.sample_format = "uint8"
        elif bits_per_sample == 16:
            read_wav_info.sample_format = "int16"
        elif bits_per_sample == 24:
            read_wav_info.sample_format = "int24"
        elif bits_per_sample == 32:
            read_wav_info.sample_format = "int32"
        else:
            logger.error("Unsupported integer sample format with {bits_per_sample} "
                         "bits per sample.")
            return -1
    else:
        if bits_per_sample == 32:
            read_wav_info.sample_format = "Float32"
        elif bits_per_sample == 64:
            read_wav_info.sample_format = "Float64"
        else:
            logger.error("Unsupported float sample format with {bits_per_sample} "
                         "bits per sample.")
            return -1

    read_wav_info.WL = bits_per_sample // 8  # Wordlength in bytes

    # Pos. 40 or 42: Total number of samples per channel
    read_wav_info.N = str2int(f.read(4)) // (nchans * read_wav_info.WL)

    read_wav_info.nchans = nchans  # number of channels

    read_wav_info.f_S = f_S  # sampling rate in Hz

    # duration of the data in milliseconds
    read_wav_info.ms = read_wav_info.N * 1000 / (f_S * nchans)

    return 0

# ------------------------------------------------------------------------------
def load_data_np(file_name: str, file_type: str, fkey: str = "")-> np.ndarray:
    """
    Import data from a file and convert it to a numpy array.

    Parameters
    ----------
    file_name: str
        Full path and name of the file to be imported

    file_type: str
        File type (e.g. 'wav')

    fkey : str
        Key for accessing data in *.npz or Matlab workspace (*.mat) file with
        multiple entries.

    Returns
    -------
    ndarray of float or int
        Data from the file (ndarray) or None (error), -1 for file cancel
    """
    load_data_np.info_str = "" # function attribute for file infos
    if file_name is None:  # error or operation cancelled
        return -1

    try:
        if file_type == 'wav':
            f_S, data_arr = wavfile.read(file_name, mmap=False)
            # data_arr is 1D for single channel (mono) files and
            # 2D otherwise (n_chans, n_samples)
            fb.fil[0]['f_s_wav'] = f_S

        elif file_type in {'csv', 'txt'}:
            with open(file_name, 'r', newline=None) as f:
                data_arr = csv2array(f)
                load_data_np.info_str = csv2array.info_str
                # data_arr = np.loadtxt(f, delimiter=params['CSV']['delimiter'].lower())
                if data_arr is None:
                    # an error has occurred
                    logger.error(f"Error loading file '{file_name}'")
                    return None
                elif isinstance(data_arr, str):
                    # returned an error message instead of numpy data:
                    load_data_np.info_str = ""
                    logger.error(f"You shouldn't see this message!! \n"
                                 "Error loading file '{file_name}':\n{data_arr}")
                    return None
        else:
            with open(file_name, 'rb') as f:
                if file_type == 'mat':
                    data_arr = loadmat(f)[fkey]
                elif file_type == 'npy':
                    data_arr = np.load(f)
                    # contains only one array
                elif file_type == 'npz':
                    fdict = np.load(f)
                    if fkey in{"", None}:
                        data_arr = fdict  # pick the whole array
                    elif fkey not in fdict:
                        raise IOError(
                            f"Key '{fkey}' not in file '{file_name}'.\n"
                            f"Keys found: {fdict.files}")
                    else:
                        data_arr = fdict[fkey]  # pick the array `fkey` from the dict
                else:
                    logger.error(f'Unknown file type "{file_type}"')
                    return None

        try:  # try to convert array elements to float
            data_arr = data_arr.astype(float)
        except ValueError as e:
            try:
                data_arr = data_arr.astype(complex)
            except ValueError:
                logger.error(f"{e},\n\tconversion to float and complex failed.")
                return None
        logger.info(
            f'Successfully imported file "{file_name}"\n{pprint_log(data_arr, N=5)}')
        return data_arr  # returns numpy array of type float

    except (IOError, KeyError) as e:
        logger.error("Failed loading {0}!\n{1}".format(file_name, e))
        return None


# ------------------------------------------------------------------------------
def save_data_np(file_name: str, file_type: str, data: np.ndarray,
                 f_S: int = 1, fmt: str = '%f') -> int:
    """
    Save numpy data to a file in wav or csv format

    Parameters
    ----------
    file_name: str
        Full path and name of the file to be imported

    file_type: str
        File type (e.g. 'wav')

    data : np.ndarray
        Data to be saved to a file. The data dtype (uint8, int16, int32, float32)
        determines the bits-per-sample and PCM/float of the WAV file

    f_S : int (optional)
        Sampling frequency (only used for WAV file format), only integer sampling
        frequencies are supported by the WAV format.

    fmt : str (optional)
        Optional, default '%f'. Format string, only used for exporting data in CSV
        format. Other options are e.g. '%1.2f' for reduced number of digits, '%d' for
        integer format or '%s' for strings.

    Returns
    -------
    0 for success, -1 for file cancel or error
    """
    # file_name, file_type = select_file(parent, title=title, mode='wb', file_types=('wav'))

    if file_name is None:  # error or operation cancelled
        return -1
    elif np.ndim(data) < 1 or np.ndim(data) > 2:
        logger.error(f"Unsuitable data format for a wav file, ndim = {np.ndim(data)}.")
        logger.error(data)
        return -1
    try:
        if file_type == 'wav':
            f_S_int = int(abs(f_S))
            if f_S_int == 0:
                f_S_int = 1
            if f_S != f_S_int:
                logger.warning(
                    "Only integer sampling frequencies can be used for WAV files,\n"
                    f"sampling frequency has been changed to f_S = {f_S_int}")

            # audio = data.T  # transpose data, needed?
            wavfile.write(file_name, f_S_int, data)
            # To write multiple-channels, use a 2-D array of shape (Nsamples, Nchannels).

        elif file_type == 'csv':
            delimiter = params['CSV']['delimiter'].lower()
            if delimiter == 'auto':
                delimiter = ','
            np.savetxt(file_name, data, fmt=fmt, delimiter=delimiter)
            # TODO: Integer formats like int16 should be stored as integers
        else:
            logger.error(f"File type {file_type} not supported!")
            return -1

        logger.info(f'Saved data as\n\t"{file_name}".')
        return 0


    except IOError as e:
        logger.error(f'Failed saving "{file_name}"!\n{e}\n')
        return -1

# ------------------------------------------------------------------------------
def write_wav_frame(parent, file_name, data: np.array, f_S = 1,
                    title: str = "Export"):
    """
    Export a frame of data in wav format

    Parameters
    ----------
    parent: handle to calling instance for creating file dialog instance

    data: np.array
        data to be exported

    title: str
        title string for the file dialog box (e.g. "audio data ")

    """
    file_name, file_type = select_file(parent, title=title, mode='wb', file_types=('wav'))
    if file_name is None:
        return None  # file operation cancelled or other error

    try:
        if np.ndim(data) == 1:  # mono
            audio = data
            n_chan = 1
        elif np.ndim(data) != 2:
            logger.error(f"Unsuitable data format, ndim = {np.ndim(data)}.")
            return
        elif np.shape(data)[1] != 2:
            logger.error(f"Unsuitable number of channels = {np.shape(data)[1]}")
            return
        else:
            audio = data.T  # transpose data
            n_chan = np.shape(data)[1]
            # audio = np.array([left_channel, right_channel]).T
        with wave.open(file_name, "w") as f:
            # 2 Channels.
            f.setnchannels(n_chan)
            # 2 bytes per sample.
            f.setsampwidth(2)
            f.setframerate(f_S)
            f.writeframes(audio.tobytes())
        with open(file_name, 'w', encoding="utf8", newline='') as f:
                        f.write(data)

        logger.info(f'Filter saved as\n\t"{file_name}"')

    except IOError as e:
        logger.error('Failed saving "{0}"!\n{1}\n'.format(file_name, e))


# ------------------------------------------------------------------------------
def save_data_csv(parent: object, data: str, fkey: str = "", title: str = "Export",
                file_types: Tuple[str, ...] = ('csv', 'mat', 'npy', 'npz')):
    """
    Export coefficients or pole/zero data in various formats

    Parameters
    ----------
    parent: handle to calling instance for creating file dialog instance

    data: str
        formatted as CSV data, i.e. rows of elements separated by 'delimiter',
        terminated by 'lineterminator'

    fkey: str
        Key for accessing data in ``*.npz`` or Matlab workspace (``*.mat``) file.
        When fkey == 'ba', exporting to FPGA coefficients format is enabled.

    title: str
        title string for the file dialog box (e.g. "filter coefficients ")

    file_types: tuple of strings
        file extension (e.g. `(csv)` or list of file extensions (e.g. `(csv, txt)`
        which are used to create a file filter.
    """
    logger.debug(
        f"export data: type{type(data)}|dim{np.ndim(data)}|"
        f"shape{np.shape(data)}\n{data}")

    # add file types for FIR filter coefficients
    if fb.fil[0]['ft'] == 'FIR':
        file_types += ('coe', 'vhd', 'txt')
    # Add file types when Excel modules are available:
    if xlwt is not None:
        file_types += ('xls',)
    if xlsx is not None:
        file_types += ('xlsx',)

    file_name, file_type = select_file(parent,title=title, mode='wb',
                                       file_types=file_types)
    if file_name is None:
        return None  # file operation cancelled or other error

    err = False

    try:
        if file_type == 'csv':
            with open(file_name, 'w', encoding="utf8", newline='') as f:
                f.write(data)
        elif file_type in {'coe', 'txt', 'vhd'}:  # text / string format
            with open(file_name, 'w', encoding="utf8") as f:
                if file_type == 'coe':
                    err = export_coe_xilinx(f)
                elif file_type == 'txt':
                    err = export_coe_microsemi(f)
                elif file_type == '.vhd':
                    err = export_coe_vhdl_package(f)
                else:
                    logger.error(f'Unknown file extension "{file_type}')
                    return None

        else:  # binary formats, storing numpy arrays
            np_data = csv2array(io.StringIO(data))  # convert csv data to numpy array
            if isinstance(np_data, str):
                # returned an error message instead of numpy data:
                logger.error("Error converting coefficient data:\n{0}".format(np_data))
                return None

            with open(file_name, 'wb') as f:
                if file_type == 'mat':
                    savemat(f, mdict={fkey: np_data})
                    # newline='\n', header='', footer='', comments='# ', fmt='%.18e'
                elif file_type == 'npy':
                    np.save(f, np_data)  # can only store one array
                elif file_type == 'npz':
                    # would be possible to store multiple arrays in the file
                    fdict = {fkey: np_data}
                    np.savez(f, **fdict)  # unpack kw list (only one here)
                elif file_type == 'xls':
                    # see
                    # http://www.dev-explorer.com/articles/excel-spreadsheets-and-python
                    # https://github.com/python-excel/xlwt/blob/master/xlwt/examples/num_formats.py
                    # http://reliablybroken.com/b/2011/07/styling-your-excel-data-with-xlwt/
                    workbook = xlwt.Workbook(encoding="utf-8")
                    worksheet = workbook.add_sheet("Python Sheet 1")
                    bold = xlwt.easyxf('font: bold 1')
                    worksheet.write(0, 0, 'b', bold)
                    worksheet.write(0, 1, 'a', bold)
                    for col in range(2):
                        for row in range(np.shape(data)[1]):
                            worksheet.write(row+1, col, data[col][row])  # vertical
                    workbook.save(f)

                elif file_type == 'xlsx':
                    # from https://pypi.python.org/pypi/XlsxWriter
                    # Create an new Excel file and add a worksheet.
                    workbook = xlsx.Workbook(f)
                    worksheet = workbook.add_worksheet()
                    # Widen the first column to make the text clearer.
                    worksheet.set_column('A:A', 20)
                    # define a bold format to highlight cells
                    bold = workbook.add_format({'bold': True})
                    # Write labels with formatting.
                    worksheet.write('A1', 'b', bold)
                    worksheet.write('B1', 'a', bold)

                    # Write some numbers, with row/column notation.
                    for col in range(2):
                        for row in range(np.shape(data)[1]):
                            worksheet.write(row+1, col, data[col][row])  # columns
        #                    worksheet.write(row, col, coeffs[col][row])  # rows

                    # Insert an image - useful for documentation export ?!.
        #            worksheet.insert_image('B5', 'logo.png')

                    workbook.close()

                else:
                    logger.error('Unknown file type "{0}"'.format(file_type))
                    err = True

        if not err:
            logger.info(f'Filter saved as\n\t"{file_name}"')

    except IOError as e:
        logger.error('Failed saving "{0}"!\n{1}\n'.format(file_name, e))

        # Download the Simple ods py module:
        # http://simple-odspy.sourceforge.net/
        # http://codextechnicanum.blogspot.de/2014/02/write-ods-for-libreoffice-calc-from_1.html


# ------------------------------------------------------------------------------
def coe_header(title: str) -> str:
    """
    Generate a file header (comment) for various FPGA FIR coefficient export formats
    with information on the filter type, corner frequencies, ripple etc

    Parameters
    ----------
    title: str
       A string that is written in the top of the comment section of the exported
       file.

    Returns
    -------
    header: str
        The string with all the gathered information
    """
    f_lbls = []
    f_vals = []
    a_lbls = []
    a_targs = []
    a_targs_dB = []
    ft = fb.fil[0]['ft']  # get filter type ('IIR', 'FIR')
    unit = fb.fil[0]['amp_specs_unit']
    unit = 'dB'  # fix this for the moment
    # construct pairs of corner frequency and corresponding amplitude
    # labels in ascending frequency for each response type
    if fb.fil[0]['rt'] in {'LP', 'HP', 'BP', 'BS', 'HIL'}:
        if fb.fil[0]['rt'] == 'LP':
            f_lbls = ['F_PB', 'F_SB']
            a_lbls = ['A_PB', 'A_SB']
        elif fb.fil[0]['rt'] == 'HP':
            f_lbls = ['F_SB', 'F_PB']
            a_lbls = ['A_SB', 'A_PB']
        elif fb.fil[0]['rt'] == 'BP':
            f_lbls = ['F_SB', 'F_PB', 'F_PB2', 'F_SB2']
            a_lbls = ['A_SB', 'A_PB', 'A_PB', 'A_SB2']
        elif fb.fil[0]['rt'] == 'BS':
            f_lbls = ['F_PB', 'F_SB', 'F_SB2', 'F_PB2']
            a_lbls = ['A_PB', 'A_SB', 'A_SB', 'A_PB2']
        elif fb.fil[0]['rt'] == 'HIL':
            f_lbls = ['F_PB', 'F_PB2']
            a_lbls = ['A_PB', 'A_PB']

        # Try to get lists of frequency / amplitude specs from the filter dict
        # that correspond to the f_lbls / a_lbls pairs defined above
        # When one of the labels doesn't exist in the filter dict, delete
        # all corresponding amplitude and frequency entries.
        err = [False] * len(f_lbls)  # initialize error list
        f_vals = []
        a_targs = []
        for i in range(len(f_lbls)):
            try:
                f = fb.fil[0][f_lbls[i]]
                f_vals.append(f)
            except KeyError as e:
                f_vals.append('')
                err[i] = True
                logger.debug(e)
            try:
                a = fb.fil[0][a_lbls[i]]
                a_dB = lin2unit(fb.fil[0][a_lbls[i]], ft, a_lbls[i], unit)
                a_targs.append(a)
                a_targs_dB.append(a_dB)
            except KeyError as e:
                a_targs.append('')
                a_targs_dB.append('')
                err[i] = True
                logger.debug(e)

        for i in range(len(f_lbls)):
            if err[i]:
                del f_lbls[i]
                del f_vals[i]
                del a_lbls[i]
                del a_targs[i]
                del a_targs_dB[i]

    date_frmt = "%d-%B-%Y %H:%M:%S"  # select date format
    unit = fb.fil[0]['plt_fUnit']
    if unit in {'f_S', 'f_Ny'}:
        f_S = ""
    else:
        f_S = fb.fil[0]["f_S"]
    header = (
        "-" * 85 + "\n\n"
        "{0}".format(title) + "\n"
        "Generated by pyFDA 0.6 (https://github.com/chipmuenk/pyfda)\n\n")
    header += "Designed:\t{0}\n".format(
        datetime.datetime.fromtimestamp(
            int(fb.fil[0]['timestamp'])).strftime(date_frmt))
    header += "Saved:\t{0}\n\n".format(datetime.datetime.now().strftime(date_frmt))
    header += f"Filter type:\t{fb.fil[0]['rt']}, {fb.fil[0]['fc']} "
    header += f"(Order = {fb.fil[0]['N']})\n"
    header += f"Sample Frequency \tf_S = {f_S} {unit}\n\n"
    header += "Corner Frequencies:\n"
    for lf, f, la, a in zip(f_lbls, f_vals, a_lbls, a_targs_dB):
        header += "\t" + lf + " = " + str(f) + " " + unit + " : " + la + " = "
        header += str(a) + " dB\n"
    header += "-" * 85 + "\n"
    return header


# ------------------------------------------------------------------------------
def export_coe_xilinx(f: TextIO) -> None:
    """
    Save FIR filter coefficients in Xilinx coefficient format as file '\*.coe', specifying
    the number base and the quantized coefficients (decimal or hex integer).
    """
    qc = fx.Fixed(fb.fil[0]['fxqc']['QCB'])  # instantiate fixpoint object
    logger.debug("scale = {0}, WF = {1}".format(qc.q_dict['scale'], qc.q_dict['WF']))

    if qc.q_dict['WF'] != 0:
        # Set the fixpoint format to integer (WF=0) with the original wordlength
        qc.set_qdict({'W': qc.q_dict['W'], 'scale': 1 << qc.q_dict['W']-1})
        logger.warning("Fractional formats are not supported, using integer format.")

    if qc.q_dict['fx_base'] == 'hex':  # select hex format
        coe_radix = 16
    if qc.q_dict['fx_base'] == 'bin':  # select binary format
        coe_radix = 2
    else:
        logger.warning('Coefficients in "{0}" format are not supported in COE files, '
                       'using decimal format.')
        qc.set_qdict({'fx_base': 'dec'})  # select decimal format in all other cases
        coe_radix = 10

    # Quantize coefficients to decimal / hex integer format, returning an array of strings
    bq = qc.float2frmt(fb.fil[0]['ba'][0])

    exp_str = "; " + coe_header(
        "XILINX CORE Generator(tm) Distributed Arithmetic FIR filter coefficient (.COE) file").replace("\n", "\n; ")

    exp_str += "\nRadix = {0};\n".format(coe_radix)
    exp_str += f"Coefficient_width = {qc.q_dict['W']};\n"  # quantized wordlength
    coeff_str = "CoefData = "
    for b in bq:
        coeff_str += str(b) + ",\n"
    exp_str += coeff_str[:-2] + ";"  # replace last "," by ";"

    f.write(exp_str)

    return False


# ------------------------------------------------------------------------------
def export_coe_microsemi(f: TextIO) -> None:
    """
    Save FIR filter coefficients in Microsemi coefficient format as file '\*.txt'.
    Coefficients have to be in integer format, the last line has to be empty.
    For (anti)symmetric filter only one half of the coefficients must be
    specified?
    """
    qc = fx.Fixed(fb.fil[0]['fxqc']['QCB'])  # instantiate fixpoint object

    if qc.q_dict['WF'] != 0:
        # Set the fixpoint format to integer (WF=0) with the original wordlength:
        qc.set_qdict({'W': qc.q_dict['W'], 'scale': 1 << qc.q_dict['W']-1})
        logger.warning("Fractional formats are not supported, using integer format.")

    if qc.q_dict['fx_base'] != 'dec':
        qc.set_qdict({'fx_base': 'dec'})  # select decimal format in all other cases
        logger.warning('Switching to decimal coefficient format, other numeric formats '
                       'are not supported by Microsemi tools.')

    # Quantize coefficients to decimal integer format, returning an array of strings
    bq = qc.float2frmt(fb.fil[0]['ba'][0])

    coeff_str = "coefficient_set_1\n"
    for b in bq:
        coeff_str += str(b) + "\n"

    f.write(coeff_str)

    return False


# ------------------------------------------------------------------------------
def export_coe_vhdl_package(f: TextIO) -> None:
    """
    Save FIR filter coefficients as a VHDL package '\*.vhd', specifying
    the number base and the quantized coefficients (decimal or hex integer).
    """
    qc = fx.Fixed(fb.fil[0]['fxqc']['QCB'])  # instantiate fixpoint object
    if not qc.q_dict['fx_base'] == 'float' and qc.q_dict['WF'] != 0:
        # Set the fixpoint format to integer (WF=0) with the original wordlength
        qc.set_qdict({'W': qc.q_dict['W'], 'scale': 1 << qc.q_dict['W']-1})
        logger.warning("Fractional formats are not supported, using integer format.")

    WO = fb.fil[0]['fxqc']['QO']['W']

    if qc.q_dict['fx_base'] == 'hex':
        pre = "#16#"
        post = "#"
    elif qc.q_dict['fx_base'] == 'bin':
        pre = "#2#"
        post = "#"
    elif qc.q_dict['fx_base'] in {'dec', 'float'}:
        pre = ""
        post = ""
    else:
        qc.set_qdict({'fx_base': 'dec'})  # select decimal format in all other cases
        pre = ""
        post = ""
        logger.warning('Coefficients in "{0}" format are currently not supported, '
                       'using decimal format.'.format(qc.q_dict['fx_base']))

    # Quantize coefficients to selected fixpoint format, returning an array of strings
    bq = qc.float2frmt(fb.fil[0]['ba'][0])

    exp_str = "-- " + coe_header(
        "VHDL FIR filter coefficient package file").replace("\n", "\n-- ")

    exp_str += "\nlibrary IEEE;\n"
    if qc.q_dict['fx_base'] == 'float':
        exp_str += "use IEEE.math_real.all;\n"
    exp_str += "USE IEEE.std_logic_1164.all;\n\n"
    exp_str += "package coeff_package is\n"
    exp_str += "constant n_taps: integer := {0:d};\n".format(len(bq)-1)
    if qc.q_dict['fx_base'] == 'float':
        exp_str += "type coeff_type is array(0 to n_taps) of real;\n"
    else:
        exp_str += "type coeff_type is array(0 to n_taps) of integer "
        exp_str += "range {0} to {1};\n\n".format(-1 << WO-1, (1 << WO-1) - 1)
    exp_str += "constant coeff : coeff_type := "

    coeff_str = "(\n"
    for b in bq:
        coeff_str += "\t" + pre + str(b) + post + ",\n"
    exp_str += coeff_str[:-2] + ");\n\n"  # replace last "," by ");"

    exp_str += "end coeff_package;"

    f.write(exp_str)

    return False


# ------------------------------------------------------------------------------
def export_coe_TI(f: TextIO) -> None:
    """
    Save FIR filter coefficients in TI coefficient format
    Coefficient have to be specified by an identifier 'b0 ... b191' followed
    by the coefficient in normalized fractional format, e.g.

    b0 .053647
    b1 -.27485
    b2 .16497
    ...

    ** not implemented yet **
    """
    pass


# ==============================================================================
def load_filter(self) -> int:
    """
    Load filter from zipped binary numpy array or (c)pickled object to
    filter dictionary
    """
    file_name, file_type = select_file(
        self, title="Load Filter", mode="rb", file_types = ("npz", "pkl"))

    if file_name is None:
        return -1  # operation cancelled or some other error

    err = False
    fb.fil[1] = fb.fil[0].copy()  # backup filter dict
    try:
        with io.open(file_name, 'rb') as f:
            if file_type == 'npz':
                # array containing dict, dtype 'object':
                a = np.load(f, allow_pickle=True)

                logger.debug(f"Entries in {file_name}:\n{a.files}")
                for key in sorted(a):
                    logger.debug(
                        f"key: {key}|{type(key).__name__}|"
                        f"{type(a[key]).__name__}|{a[key]}")

                    if np.ndim(a[key]) == 0:
                        # scalar objects may be extracted with the item() method
                        fb.fil[0][key] = a[key].item()
                    else:
                        # array objects are converted to list first
                        fb.fil[0][key] = a[key].tolist()
            elif file_type == 'pkl':
                fb.fil[0] = pickle.load(f)
            else:
                logger.error('Unknown file type "{0}"'.format(file_type))
                err = True
            if not err:
                # sanitize values in filter dictionary, keys are ok by now
                for k in fb.fil[0]:
                    # Bytes need to be decoded for py3 to be used as keys later on
                    if type(fb.fil[0][k]) == bytes:
                        fb.fil[0][k] = fb.fil[0][k].decode('utf-8')
                    if fb.fil[0][k] is None:
                        logger.warning("Entry fb.fil[0][{0}] is empty!".format(k))
                if 'ba' not in fb.fil[0]\
                    or type(fb.fil[0]['ba']) not in {list, np.ndarray}\
                        or np.ndim(fb.fil[0]['ba']) != 2\
                        or (np.shape(fb.fil[0]['ba'][0]) != 2
                            and np.shape(fb.fil[0]['ba'])[1] < 3):
                    logger.error("Missing key 'ba' or wrong data type!")
                    return -1
                elif 'zpk' not in fb.fil[0]:
                    logger.error("Missing key 'zpk'!")
                    return -1
                elif 'sos' not in fb.fil[0]\
                        or type(fb.fil[0]['sos']) not in {list, np.ndarray}:
                    logger.error("Missing key 'sos' or wrong data type!")
                    return -1
                if type(fb.fil[0]['zpk']) == np.ndarray:
                    if np.ndim(fb.fil[0]['zpk']) != 2:
                        logger.error(
                            f"Unsuitable dimension of 'zpk' data, ndim = {np.ndim(fb.fil[0]['zpk'])}")
                    elif np.shape(fb.fil[0]['zpk'])[0] != 3:
                        logger.error(
                            f"Unsuitable shape {np.shape(fb.fil[0]['zpk'])} of 'zpk' data ")
                elif type(fb.fil[0]['zpk']) == list:
                    fb.fil[0]['zpk'] = iter2ndarray(fb.fil[0]['zpk'])

                logger.info('Successfully loaded filter\n\t"{0}"'.format(file_name))
                dirs.last_file_name = file_name
                dirs.last_file_dir = os.path.dirname(file_name)  # update working dir
                dirs.last_file_type = file_type  # save file type
                return 0

    except IOError as e:
        logger.error("Failed loading {0}!\n{1}".format(file_name, e))
        return -1
    except Exception as e:
        logger.error("Unexpected error:\n{0}".format(e))
        fb.fil[0] = fb.fil[1]  # restore backup
        return -1


# ------------------------------------------------------------------------------
def save_filter(self):
    """
    Save filter as zipped binary numpy array or pickle object
    """
    file_name, file_type = select_file(
        self, title="Save Filter", mode='wb', file_types = ("npz", "pkl"))

    if file_name is None:
        return -1  # operation cancelled or other error
    err = False
    try:
        with io.open(file_name, 'wb') as f:
            if file_type == 'npz':
                logger.warning(pprint_log(fb.fil[0]))
                np.savez(f, **fb.fil[0])
            elif file_type == 'pkl':
                pickle.dump(fb.fil[0], f)  # save in default pickle version
            else:
                err = True
                logger.error('Unknown file type "{0}"'.format(file_type))

        if not err:
            logger.info(f'Filter saved as\n\t"{file_name}"')
            dirs.last_file_name = file_name
            dirs.last_file_dir = os.path.dirname(file_name)  # save new dir
            dirs.last_file_type = file_type  # save file type

    except IOError as e:
        logger.error('Failed saving "{0}"!\n{1}'.format(file_name, e))


# ==============================================================================
if __name__ == '__main__':
    pass<|MERGE_RESOLUTION|>--- conflicted
+++ resolved
@@ -497,14 +497,6 @@
                                    file_types=('csv', 'mat', 'npy', 'npz'))
         if file_name is None:  # operation cancelled or error
             return None
-<<<<<<< HEAD
-        else:
-            data_arr = load_data_np(file_name, file_type, fkey=fkey)
-            if data_arr is not None:
-                # pass data as numpy array
-                logger.debug("Importing data from file. shape = {0} | {1}\n{2}"
-                            .format(np.shape(data_arr), np.ndim(data_arr), data_arr))
-=======
         elif file_type == 'csv':
             data_arr = csv2array(io.StringIO(text))
         else:  # file types 'mat', 'npy', 'npz'
@@ -518,7 +510,6 @@
             f"Error importing data:\n\t{data_arr}")
         return None
 
->>>>>>> b9c4395e
     return data_arr
 
 # ------------------------------------------------------------------------------
