--- conflicted
+++ resolved
@@ -165,7 +165,8 @@
         self.led_N.setText(str(self.N_view))
         self.led_N.setMaximumWidth(70)
         self.led_N.setToolTip("<span>Number of window data points to display.</span>")
-        # prevent QDialog's special handling of the enter key to trigger the default 'dialog action'
+
+	# prevent QDialog's special handling of the enter key to trigger the default 'dialog action'
         self.but_log_t = QPushButton("dB", default=False, autoDefault=False)
         self.but_log_t.setMaximumWidth(self.width_m * 4)
         self.but_log_t.setObjectName("chk_log_time")
@@ -626,11 +627,8 @@
     import pyfda.filterbroker as fb
 
     app = QApplication(sys.argv)
-<<<<<<< HEAD
+    app.setStyleSheet(rc.qss_rc)
     fb.clipboard = QApplication.clipboard() # create clipboard instance
-=======
-    app.setStyleSheet(rc.qss_rc)
->>>>>>> 838f1008
     win_names_list = ["Boxcar", "Rectangular", "Barthann", "Bartlett", "Blackman",
                       "Blackmanharris", "Bohman", "Cosine", "Dolph-Chebyshev",
                       "Flattop", "General Gaussian", "Gauss", "Hamming", "Hann",
