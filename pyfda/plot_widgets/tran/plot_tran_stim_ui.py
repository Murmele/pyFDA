--- conflicted
+++ resolved
@@ -742,16 +742,6 @@
         Triggered by signal {'ui_global_changed':'f_S'} from plot_impz.process_sig_rx
         and by eventFilter -> _store_entry()
         """
-<<<<<<< HEAD
-        logger.error(f"freq_locked: {fb.fil[0]['freq_locked']}")
-        if False: # not fb.fil[0]['freq_locked']:
-            self.f1 *= fb.fil[0]['f_S_prev'] / fb.fil[0]['f_S']
-            self.f2 *= fb.fil[0]['f_S_prev'] / fb.fil[0]['f_S']
-            self.T1 *= fb.fil[0]['f_S'] / fb.fil[0]['f_S_prev']
-            self.T2 *= fb.fil[0]['f_S'] / fb.fil[0]['f_S_prev']
-            self.TW1 *= fb.fil[0]['f_S'] / fb.fil[0]['f_S_prev']
-            self.TW2 *= fb.fil[0]['f_S'] / fb.fil[0]['f_S_prev']
-=======
         if fb.fil[0]['freq_locked']:
             f_corr = fb.fil[0]['f_S'] / fb.fil[0]['f_S_prev']
             self.f1 *= f_corr
@@ -760,7 +750,6 @@
             self.T2 /= f_corr
             self.TW1 /= f_corr
             self.TW2 /= f_corr
->>>>>>> 8e72f885
 
         self._update_energy_scaling_impz()
 
