# -*- coding: utf-8 -*-
#
# This file is part of the pyFDA project hosted at https://github.com/chipmuenk/pyfda
#
# Copyright © pyFDA Project Contributors
# Licensed under the terms of the MIT License
# (see file LICENSE in root directory for details)

"""
Widget for plotting poles and zeros
"""
from __future__ import print_function, division, unicode_literals, absolute_import
import logging
logger = logging.getLogger(__name__)

from ..compat import (QWidget, QLabel, QCheckBox, QFrame, QDial, QHBoxLayout,
                      pyqtSlot, pyqtSignal)

import numpy as np
import scipy.signal as sig

import pyfda.filterbroker as fb
from pyfda.pyfda_rc import params
from pyfda.pyfda_lib import unique_roots

from pyfda.plot_widgets.mpl_widget import MplWidget

from  matplotlib import patches


class Plot_PZ(QWidget):
    # incoming, connected in sender widget (locally connected to self.process_sig_rx() )
    sig_rx = pyqtSignal(object)

    def __init__(self, parent):
        super(Plot_PZ, self).__init__(parent)
        self.needs_redraw = True # flag whether plot needs to be updated        
        self.tool_tip = "Pole / zero plan"
        self.tab_label = "P / Z"

        self._construct_UI()

    def _construct_UI(self):
        """
        Intitialize the widget, consisting of:
        - Matplotlib widget with NavigationToolbar
        - Frame with control elements
        """
        self.chkHf = QCheckBox("Show |H(f)|", self)
        self.chkHf.setToolTip("<span>Display |H(f)| around unit circle.</span>")
        self.chkHf.setEnabled(True)

        self.chkHfLog = QCheckBox("Log. Scale", self)
        self.chkHfLog.setToolTip("<span>Log. scale for |H(f)|.</span>")
        self.chkHfLog.setEnabled(True)

        self.diaRad_Hf = QDial(self)
        self.diaRad_Hf.setRange(2., 10.)
        self.diaRad_Hf.setValue(2)
        self.diaRad_Hf.setTracking(False) # produce less events when turning
        self.diaRad_Hf.setFixedHeight(30)
        self.diaRad_Hf.setFixedWidth(30)
        self.diaRad_Hf.setWrapping(False)
        self.diaRad_Hf.setToolTip("<span>Set max. radius for |H(f)| plot.</span>")

        self.lblRad_Hf = QLabel("Radius", self)

        self.chkFIR_P = QCheckBox("Plot FIR Poles", self)
        self.chkFIR_P.setToolTip("<span>Show FIR poles at the origin.</span>")
        self.chkFIR_P.setChecked(True)


        layHControls = QHBoxLayout()
        layHControls.addWidget(self.chkHf)
        layHControls.addWidget(self.chkHfLog)
        layHControls.addWidget(self.diaRad_Hf)
        layHControls.addWidget(self.lblRad_Hf)
        layHControls.addStretch(10)
        layHControls.addWidget(self.chkFIR_P)

        #----------------------------------------------------------------------
        #               ### frmControls ###
        #
        # This widget encompasses all control subwidgets
        #----------------------------------------------------------------------
        self.frmControls = QFrame(self)
        self.frmControls.setObjectName("frmControls")
        self.frmControls.setLayout(layHControls)

        #----------------------------------------------------------------------
        #               ### mplwidget ###
        #
        # main widget, encompassing the other widgets
        #----------------------------------------------------------------------
        self.mplwidget = MplWidget(self)
        self.mplwidget.layVMainMpl.addWidget(self.frmControls)
        self.mplwidget.layVMainMpl.setContentsMargins(*params['wdg_margins'])
        self.setLayout(self.mplwidget.layVMainMpl)

        self.init_axes()

        self.draw() # calculate and draw poles and zeros

        #----------------------------------------------------------------------
        # GLOBAL SIGNALS & SLOTs
        #----------------------------------------------------------------------
        self.sig_rx.connect(self.process_sig_rx)
        #----------------------------------------------------------------------
        # LOCAL SIGNALS & SLOTs
        #----------------------------------------------------------------------
        self.mplwidget.mplToolbar.sig_tx.connect(self.process_sig_rx)
        self.chkHf.clicked.connect(self.draw)
        self.chkHfLog.clicked.connect(self.draw)
        self.diaRad_Hf.valueChanged.connect(self.draw)
        self.chkFIR_P.clicked.connect(self.draw)

#------------------------------------------------------------------------------
<<<<<<< HEAD
    def process_signals(self, dict_sig=None):
=======
    def process_sig_rx(self, dict_sig=None):
>>>>>>> 97aa5666
        """
        Process signals coming from the navigation toolbar and from sig_rx
        """
        logger.debug("Processing {0} | needs_redraw = {1}, visible = {2}"\
                     .format(dict_sig, self.needs_redraw, self.isVisible()))
        if self.isVisible():
            if 'data_changed' in dict_sig or 'home' in dict_sig or self.needs_redraw:
                self.draw()
                self.needs_redraw = False
            elif 'view_changed' in dict_sig:
                self.update_view()
            elif 'enabled' in dict_sig:
                self.enable_ui(dict_sig['enabled'])
            elif 'ui_changed' in dict_sig and dict_sig['ui_changed'] == 'resized':
                self.redraw()
        else:
            if 'data_changed' in dict_sig or 'view_changed' in dict_sig:
                self.needs_redraw = True
            else:
                pass

#------------------------------------------------------------------------------
    def enable_ui(self, enabled):
        """
        Triggered when the toolbar is enabled or disabled
        """
        # self.frmControls.setEnabled(enabled) # no control widgets yet
        if enabled:
            self.draw()

#------------------------------------------------------------------------------
    def init_axes(self):
        """
        Initialize and clear the axes
        """
        if self.chkHf.isChecked():
            self.ax = self.mplwidget.fig.add_subplot(111)
        else:
            self.ax = self.mplwidget.fig.add_subplot(111)
        self.ax.clear()
        self.ax.get_xaxis().tick_bottom() # remove axis ticks on top
        self.ax.get_yaxis().tick_left() # remove axis ticks right

#------------------------------------------------------------------------------
    def update_view(self):
        """
        Draw the figure with new limits, scale etcs without recalculating H(f)
        -- not yet implemented, just use draw() for the moment
        """
        self.draw()

#------------------------------------------------------------------------------
    def draw(self):
        if self.mplwidget.mplToolbar.enabled:
            self.chkFIR_P.setVisible(fb.fil[0]['ft']=='FIR')
            self.init_axes()
            self.draw_pz()

#------------------------------------------------------------------------------
    def draw_pz(self):
        """
        (re)draw P/Z plot
        """
        p_marker = params['P_Marker']
        z_marker = params['Z_Marker']

        zpk = fb.fil[0]['zpk']

        # add antiCausals if they exist (must take reciprocal to plot)
        if 'rpk' in fb.fil[0]:
            zA = fb.fil[0]['zpk'][0]
            zA = np.conj(1./zA)
            pA = fb.fil[0]['zpk'][1]
            pA = np.conj(1./pA)
            zC = np.append(zpk[0],zA)
            pC = np.append(zpk[1],pA)
            zpk[0] = zC
            zpk[1] = pC

        self.ax.clear()

        [z,p,k] = self.zplane(z = zpk[0], p = zpk[1], k = zpk[2], plt_ax = self.ax,
            plt_poles=self.chkFIR_P.isChecked() or fb.fil[0]['ft'] == 'IIR',
            mps = p_marker[0], mpc = p_marker[1], mzs = z_marker[0], mzc = z_marker[1])

        self.ax.set_title(r'Pole / Zero Plot')
        self.ax.set_xlabel('Real axis')
        self.ax.set_ylabel('Imaginary axis')

        self.draw_Hf(r = self.diaRad_Hf.value())

        self.redraw()

#------------------------------------------------------------------------------
    def redraw(self):
        """
        Redraw the canvas when e.g. the canvas size has changed
        """
        self.mplwidget.redraw()

#------------------------------------------------------------------------------
    def zplane(self, b=None, a=1, z=None, p=None, k=1,  pn_eps=1e-3, analog=False,
              plt_ax = None, plt_poles=True, style='square', anaCircleRad=0, lw=2,
              mps = 10, mzs = 10, mpc = 'r', mzc = 'b', plabel = '', zlabel = ''):
        """
        Plot the poles and zeros in the complex z-plane either from the
        coefficients (`b,`a) of a discrete transfer function `H`(`z`) (zpk = False)
        or directly from the zeros and poles (z,p) (zpk = True).

        When only b is given, an FIR filter with all poles at the origin is assumed.

        Parameters
        ----------
        b :  array_like
             Numerator coefficients (transversal part of filter)
             When b is not None, poles and zeros are determined from the coefficients
             b and a

        a :  array_like (optional, default = 1 for FIR-filter)
             Denominator coefficients (recursive part of filter)

        z :  array_like, default = None
             Zeros
             When b is None, poles and zeros are taken directly from z and p

        p :  array_like, default = None
             Poles

        analog : boolean (default: False)
            When True, create a P/Z plot suitable for the s-plane, i.e. suppress
            the unit circle (unless anaCircleRad > 0) and scale the plot for
            a good display of all poles and zeros.

        pn_eps : float (default : 1e-2)
             Tolerance for separating close poles or zeros

        plt_ax : handle to axes for plotting (default: None)
            When no axes is specified, the current axes is determined via plt.gca()

        plt_poles : Boolean (default : True)
            Plot poles. This can be used to suppress poles for FIR systems
            where all poles are at the origin.

        style : string (default: 'square')
            Style of the plot, for style == 'square' make scale of x- and y-
            axis equal.

        mps : integer  (default: 10)
            Size for pole marker

        mzs : integer (default: 10)
            Size for zero marker

        mpc : char (default: 'r')
            Pole marker colour

        mzc : char (default: 'b')
            Zero marker colour

        lw : integer (default:  2)
            Linewidth for unit circle

        plabel, zlabel : string (default: '')
            This string is passed to the plot command for poles and zeros and
            can be displayed by legend()


        Returns
        -------
        z, p, k : ndarray


        Notes
        -----
        """
        # TODO:
        # - polar option
        # - add keywords for color of circle -> **kwargs
        # - add option for multi-dimensional arrays and zpk data

        # make sure that all inputs are arrays
        b = np.atleast_1d(b)
        a = np.atleast_1d(a)
        z = np.atleast_1d(z) # make sure that p, z  are arrays
        p = np.atleast_1d(p)

        if b.any(): # coefficients were specified
            if len(b) < 2 and len(a) < 2:
                logger.error('No proper filter coefficients: both b and a are scalars!')
                return z, p, k

            # The coefficients are less than 1, normalize the coefficients
            if np.max(b) > 1:
                kn = np.max(b)
                b = b / float(kn)
            else:
                kn = 1.

            if np.max(a) > 1:
                kd = np.max(a)
                a = a / abs(kd)
            else:
                kd = 1.

            # Calculate the poles, zeros and scaling factor
            p = np.roots(a)
            z = np.roots(b)
            k = kn/kd
        elif not (len(p) or len(z)): # P/Z were specified
            logger.error('Either b,a or z,p must be specified!')
            return z, p, k

        # find multiple poles and zeros and their multiplicities
        if len(p) < 2: # single pole, [None] or [0]
            if not p or p == 0: # only zeros, create equal number of poles at origin
                p = np.array(0,ndmin=1) #
                num_p = np.atleast_1d(len(z))
            else:
                num_p = [1.] # single pole != 0
        else:
            #p, num_p = sig.signaltools.unique_roots(p, tol = pn_eps, rtype='avg')
            p, num_p = unique_roots(p, tol = pn_eps, rtype='avg')
    #        p = np.array(p); num_p = np.ones(len(p))
        if len(z) > 0:
            z, num_z = unique_roots(z, tol = pn_eps, rtype='avg')
    #        z = np.array(z); num_z = np.ones(len(z))
            #z, num_z = sig.signaltools.unique_roots(z, tol = pn_eps, rtype='avg')
        else:
            num_z = []

        ax = plt_ax#.subplot(111)
        if analog == False:
            # create the unit circle for the z-plane
            uc = patches.Circle((0,0), radius=1, fill=False,
                                color='grey', ls='solid', zorder=1)
            ax.add_patch(uc)
            if style == 'square':
                r = 1.1
                ax.axis([-r, r, -r, r], 'equal')
                ax.axis('equal')
        #    ax.spines['left'].set_position('center')
        #    ax.spines['bottom'].set_position('center')
        #    ax.spines['right'].set_visible(True)
        #    ax.spines['top'].set_visible(True)

        else: # s-plane
            if anaCircleRad > 0:
                # plot a circle with radius = anaCircleRad
                uc = patches.Circle((0,0), radius=anaCircleRad, fill=False,
                                    color='grey', ls='solid', zorder=1)
                ax.add_patch(uc)
            # plot real and imaginary axis
            ax.axhline(lw=2, color = 'k', zorder=1)
            ax.axvline(lw=2, color = 'k', zorder=1)

        # Plot the zeros
        ax.scatter(z.real, z.imag, s=mzs*mzs, zorder=2, marker = 'o',
                   facecolor = 'none', edgecolor = mzc, lw = lw, label=zlabel)
        # and print their multiplicity
        for i in range(len(z)):
            logger.debug('z: {0} | {1} | {2}'.format(i, z[i], num_z[i]))
            if num_z[i] > 1:
                ax.text(np.real(z[i]), np.imag(z[i]),'  (' + str(num_z[i]) +')',
                                va = 'top', color=mzc)
        if plt_poles:
            # Plot the poles
            ax.scatter(p.real, p.imag, s=mps*mps, zorder=2, marker='x',
                       color=mpc, lw=lw, label=plabel)
            # and print their multiplicity
            for i in range(len(p)):
                logger.debug('p:{0} | {1} | {2}'.format(i, p[i], num_p[i]))
                if num_p[i] > 1:
                    ax.text(np.real(p[i]), np.imag(p[i]), '  (' + str(num_p[i]) +')',
                                    va = 'bottom', color=mpc)

            # increase distance between ticks and labels
            # to give some room for poles and zeros
        for tick in ax.get_xaxis().get_major_ticks():
            tick.set_pad(12.)
            tick.label1 = tick._get_text1()
        for tick in ax.get_yaxis().get_major_ticks():
            tick.set_pad(12.)
            tick.label1 = tick._get_text1()

        xl = ax.get_xlim(); Dx = max(abs(xl[1]-xl[0]), 0.05)
        yl = ax.get_ylim(); Dy = max(abs(yl[1]-yl[0]), 0.05)
        ax.set_xlim((xl[0]-Dx*0.05, max(xl[1]+Dx*0.05,0)))
        ax.set_ylim((yl[0]-Dy*0.05, yl[1] + Dy*0.05))

        return z, p, k

#------------------------------------------------------------------------------

    def draw_Hf(self, r=2):
        """
        Draw the magnitude frequency response around the UC
        """
        self.chkHfLog.setVisible(self.chkHf.isChecked())
        self.diaRad_Hf.setVisible(self.chkHf.isChecked())
        self.lblRad_Hf.setVisible(self.chkHf.isChecked())
        if not self.chkHf.isChecked():
            return
        ba = fb.fil[0]['ba']
        w, H = sig.freqz(ba[0], ba[1], worN=params['N_FFT'], whole=True)
        H = np.abs(H)
        if self.chkHfLog.isChecked():
            H = np.clip(np.log10(H), -6, None) # clip to -120 dB
            H = H - np.max(H) # shift scale to H_min ... 0
            H = 1 + (r-1) * (1 + H / abs(np.min(H))) # scale to 1 ... r
        else:
            H = 1 + (r-1) * H / np.max(H)  #  map |H(f)| to a range 1 ... r
        y = H * np.sin(w)
        x = H * np.cos(w)

        self.ax.plot(x,y, label="|H(f)|")
        uc = patches.Circle((0,0), radius=r, fill=False,
                                    color='grey', ls='dashed', zorder=1)
        self.ax.add_patch(uc)

        xl = self.ax.get_xlim()
        xmax = max(abs(xl[0]), abs(xl[1]), r*1.05)
        yl = self.ax.get_ylim()
        ymax = max(abs(yl[0]), abs(yl[1]), r*1.05)
        self.ax.set_xlim((-xmax, xmax))
        self.ax.set_ylim((-ymax, ymax))

#------------------------------------------------------------------------------

def main():
    import sys
    from ..compat import QApplication

    app = QApplication(sys.argv)
    mainw = Plot_PZ(None)
    app.setActiveWindow(mainw)
    mainw.show()
    sys.exit(app.exec_())

if __name__ == "__main__":
    main()<|MERGE_RESOLUTION|>--- conflicted
+++ resolved
@@ -115,11 +115,7 @@
         self.chkFIR_P.clicked.connect(self.draw)
 
 #------------------------------------------------------------------------------
-<<<<<<< HEAD
-    def process_signals(self, dict_sig=None):
-=======
     def process_sig_rx(self, dict_sig=None):
->>>>>>> 97aa5666
         """
         Process signals coming from the navigation toolbar and from sig_rx
         """
