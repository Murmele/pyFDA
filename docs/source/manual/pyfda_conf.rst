<<<<<<< HEAD
.. include:: ../../pyfda/pyfda.conf
=======
.. include:: ../pyfda/pyfda.conf
>>>>>>> 7d9927d1
   :literal:<|MERGE_RESOLUTION|>--- conflicted
+++ resolved
@@ -1,6 +1,2 @@
-<<<<<<< HEAD
-.. include:: ../../pyfda/pyfda.conf
-=======
-.. include:: ../pyfda/pyfda.conf
->>>>>>> 7d9927d1
+.. include:: ../../../pyfda/pyfda.conf
    :literal: