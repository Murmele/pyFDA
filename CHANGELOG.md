## Changelog
### [v0.6.1](https://github.com/chipmuenk/pyfda/tree/v0.6.0) (2022-03-28)

### Bug fixes
- Fix crash with matplotlib 3.1 due to missing Axes3D import
<<<<<<< HEAD
- When the filter is complex-valued, set data type to 'complex' for the response
  signal in y[n] (was 'float' so only the real part was displayed)
- Fix crash when entering a complex coefficient in a previously real-valued filter
- Default file filters for QFileDialog objects could not be set in some cases, 
  producing warning messages in the console
- Remove module import and version display for module nmigen to avoid message
  "KeyError: 'V_NMG'"
=======
- Fix crash with scipy 1.8.0 by providing local copy of `validate_sos()` (#214)
>>>>>>> f87e00eb

### New features
- Keyboard modifier `<ALT>` hides the plot title when saving a
  figure or copying it to the clipboard

- Add new stimulus "PWM"
- New stimulus Randint process
- Add sequence length parameter to MLS process, remove PRBS (which was a Randint
  process with values 0 and 1)

- Verified functionality with Python 3.10

### Maintenance
- move CSV_option_box to separate module 'csv_option_box.py'

### [v0.6.0](https://github.com/chipmuenk/pyfda/tree/v0.6.0) (2021-12-23)

### Bug fixes

- Recalculate frequency specs in 'k' in the y[n] widget when `self.N` has been changed

- Renamed file `iir_df1.py` to `iir_df1.py_bak` to prevent it from being analyzed
  by `python setup.py install`. The myhdl keyword `async` creates an error with 
  python 3.7 and up.

- Update frequency specs when the frequency unit has been changed (regression)

- Angles now can be entered in the Input P/Z tab by preceding "<" instead of the 
  angle character
  
- It is now possible to set the filter type ('FIR' or 'IIR') in the Coeffs tab.
  Changing the filter type now highlights the save button.

- Complex flag is reset in fixpoint simulation when switching back from complex
  to real stimuli

- Improved legend in the y[n] / Y(f) tab (markers were missing, tab alignment didn't
  work)

- Improve group delay algorithms for IIR, allow selection between algorithms.
  Equalize length of f and tau_g in differentiation algorithm (selecting 'Diff' 
  crashed pyfda for dual sided spectra)

### New features accessible from the UI
- Improved FFT window widget for displaying the window in time and frequency domain, it
  can be invoked from the `y[n]` tab and the Firwin filter design subwidget with
  much improved selection of window function for spectral analysis (`y[n]` tab)
  and Firwin filter design

  * Window function can be changed from combo boxes in the main widget and in 
    the FFT widget
  * improved tooltipps
  * optional combobox for window parameters (used e.g. for Blackmanharris window)

- Lots of improvements in `y[n]` tab:

  - UI overhaul
  
  - Simulation is now frame based simulation to interrupt simulation of long 
    sequences and audio I/O in the future. Progress bar works, though.

  - Add widgets T1 and T2 for time and TW1 and TW2 for delays in y[n] and use them 
      for impulse shaped stimuli

  - New stimuli 'Gauss' and 'Rect impulse'

  - New stimulus 'Exp' (complex exponentials)

  - New noise types "Maximum Length Sequence" and "Brownian"

  - Tooltips for combo box items

  - Replace check boxes by checkable push bottons for a cleaner UI

  - Group stimuli for a better overview

  - Display magnitude and phase in frequency tab
  
- Allow turning off automatic grid alignment between mag. and phase in the 
  `H(f)` tab

- Allow changing the number of FFT data points via `Info -> Settings`

- Plots can be copied to the clipboard in base64 encoded PNG format for easier
  embedding in e.g. HTML pages or Jupyter Noteboks.
  The \<img\> tag can be included as well. This is controlled with the modifiers
  \<SHIFT\> or \<CTRL\>.

- New overlays 'Contours' and 'Filled Contours' for P/Z Plots

### Code maintenance

- Complete make-over of signalling for DRY using new method
  'pyfda_qt_lib.emit()' to generate default dict keys 'id' and 'class' and 
     providing an time-to-live mechanisms for signals

- Fixpoint and floating point simulation is now frame based; in a future version
  this will allow to stop long running simulation and / or update the plot during
  simulation. Restructured and simplified fixpoint simulation flow.

- Started using pyfixp for fixpoint simulations. nMigen / Amaranth interfaces are
  still implemented but filter is not enabled by default as frame based simulations
  are not implemented.

- Fixpoint filters now live in their own subdirectories together with graphics and
  other related files.

- Try to detect YOSYS executable and store path and version in `dirs.YOSYS_EXE`
  and `dirs.YOSYS_VER`
  
- Started preparation of code for i18n

- Renamed subdirectory "filter_designs" to "filter_widgets" for consistency with
  other widgets and updated required config file version from 3 to 4

- Provide a simple IIR allpass design as an template for a simple filter
  widget

- New command options when starting pyfda: -h for help, -i for infos on 
  paths and files and -r for replacing the config files with copies of
  the templates

### [v0.5.3](https://github.com/chipmuenk/pyfda/tree/v0.5.3) (2020-12-08)
(There is no release v0.5.2)

### Bug fixes

- Use f_C widgets in elliptic manual filter design (entered values had not been
  used for the filter design)

### New features

- Added widget duty cycle for the rect pulse, enabling and disabling of widgets
  is now structured much cleaner
  
- Absolute frequencies can be locked now, i.e. normalized frequencies change 
  with the sampling frequency, absolute frequencies remain unchanged


### [v0.5.1](https://github.com/chipmuenk/pyfda/tree/v0.5.1) (2020-12-01)

### Bug fixes

- Stimulus FM modulation had a false definition. For sinusoidal modulation, it
  is identical to PM modulation. FM modulation is deleted, PM modulation is renamed
  to "PM / FM".
  
- Various scaling errors for new frequency unit "k" have been fixed

- Wrong time scaling for frequency unit "f_Ny"

- Corrected calculation and display of single-sided spectra and H_id
  
### New features

- Added stimulus "sinc"

- Added warning indicator for complex valued time signals where display of single-sided
  and H_id spectra may be wrong


### [v0.5.0](https://github.com/chipmuenk/pyfda/tree/v0.5.0) (2020-11-17)

### New features

- Added spectrogram view in the time tab of the transient response widget

- Minor grid lines have been added, grid mode can be cycled through off / coarse (former grid mode) / fine (with minor grid)

- Added links to corresponding documentation page on ReadTheDocs for plot widgets. Doc pages need
  to be updated though ...
  
- Overhauled plotting of spectra in the y[n] tab

- Cleaned up the UI of the y[n] tab

- Real and imaginary parts of spectra in the y[n] tab now can be plotted

### Bug fixes

- Add fallback mode (cm fonts) again for matplotlib that had been removed due to matplotlib 3.3
  incompatibilities. Fallback mode now supports both mechanisms of mpl 3.3 and older versions.

- Fix error with complex-valued entries in newly created row in `input_coeffs` widget
  (ID: 26ba25f4f947)
  
- Complex stimuli are now plotted as real and imaginary parts just like the response
  (a.o. ID: 5b20228c93a98a8c601b8ef172f0162dc97d52c1)
  
- Fix scaling for spectra of complex-valued time signals (ID:8664401933c7b8e5e3137a1d255d0b6f2494450f)
  
- Allow for complex amplitudes in the impz UI (ID 8664401933c7b8e5e3137a1d255d0b6f2494450f)
  
- Fix missing taskbar icon under Windows (ID: fe60993a1c1e6ae9c2b6f2b9433ee8e94e55c7d5)

- Lots of small fixes

### [v0.4.0](https://github.com/chipmuenk/pyfda/tree/v0.4.0) (2020-10-19)

#### New features

- [PR \#183:](https://github.com/chipmuenk/pyfda/pull/187) Include license information for 
  distribution of pyFDA as source code and in bundled form, redesign the whole 
  "About" window, add CHANGELOG.md (this file) and move attributions to AUTHORS.md

- Add cursor / annotations in plots ([Issue \#112](https://github.com/chipmuenk/pyfda/issues/112)) This is only available when 
  [mplcursors](https://mplcursors.readthedocs.io/) module is installed and for matplotlib >= 3.1.
  
- [PR \#183:](https://github.com/chipmuenk/pyfda/pull/183) Replace simpleeval library by numexpr. 
  This enables the creation of formula based stimuli, closing [Issue \#162](https://github.com/chipmuenk/pyfda/issues/162) and 
  part of [Issue \#44](https://github.com/chipmuenk/pyfda/issues/144).

- Add chirp stimulus in Impulse Response tab.

- The top level module name for generated Verilog netlists (Fixpoint tab) is now derived from the
  specified file name. The module name is converted to lower cased and sanitized so that is only 
  contains alpha-numeric characters and '_'.  [(Issue \#176)](https://github.com/chipmuenk/pyfda/issues/176), 
  "allow different module names for verilog export").
  
- User and user log config files now can be replaced automatically if the config file version number is wrong 
   ([Issue \#44](https://github.com/chipmuenk/pyfda/issues/144))
   
- Comment out filter `ellip_zero` in configuration template as it is too special for 
general usage. If needed, it can be commented back in the user config file.

- Eliminate tab *Files*, its three buttons have been moved to the *Specs* and the *Info* tab

#### Bug fixes
- Make compatible to matplotlib 3.3 by cleaning up hierarchy for NavigationToolbar in mpl_widgets.py
 ([Issue \#179](https://github.com/chipmuenk/pyfda/issues/179), [Issue \#44](https://github.com/chipmuenk/pyfda/issues/144)) 
  and get rid of mpl 3.3 related deprecation warnings. Disable zoom rectangle and pan when zoom is locked. 

- [PR \#182:](https://github.com/chipmuenk/pyfda/pull/182) Get rid of deprecation warnings "Creating an ndarray from ragged nested sequences"  [(Issue \#180)](https://github.com/chipmuenk/pyfda/issues/180)
  by declaring explicitly np.array(some_ragged_list , dtype=object) or by handling the elements of ragged list indidually
  ([chipmuenk](https://github.com/chipmuenk))
  
- [PR \#186](https://github.com/chipmuenk/pyfda/pull/186), fixing [Issue \#184](https://github.com/chipmuenk/pyfda/issues/184) "Filter type "Delay" can crash pyfda", 
  syntax errors in the UI description have been fixed. As the filter class does not produce a proper 
  delay, it is commented out in the configuratiion file for the time being 
  (see [Issue \#184](https://github.com/chipmuenk/pyfda/issues/185))
  
- When the gain *k* has been changed in the P/Z input widget, highlight the save button.

- Fix several small bugs and deprecation warnings in the Coeff input widget

- Enforce correct sign for various input fields


### [v0.3](https://github.com/chipmuenk/pyfda/tree/v0.3.1) (2020-05)

#### New Features
- display pop-up window for showing time and frequency properties of FFT windows for filter design and spectral analysis of transient signals.
- overlay ideal frequency response in impulse response window and scale it with the number of FFT points for impulse responses. This allows a direct comparison of the fixpoint frequency response (calculated from the transient response) and the ideal response (calculated from the filter coefficients).
-  improve parameter entry and tooltipps for windowed FIR filter design
-  add more windows and use same widget for filter design and spectral analysis
-  new AM, FM, PM stimuli for transient response
-  first successful generation of a binary for Windows using pyinstall. "spec" - files are included for own experiments

#### Bug Fixes

- only install PyQt5 when it cannot be imported to prevent double installation under conda.
 - don't try to import PyQt4 (pyfda isn't compatible anymore) as this gives strange error messages on some systems
 - stop installation when matplotlib version 3.1.0 is detected as it isn't compatible
 - fix crash with matplotlib version 3.2.1 due resulting from changed colormap list
 - fix crash when selecting Fixponpoint Tab for a filter design without fixpoint widget
 - fix error when trying to load `*.npz` files: `numpy.load()` requires `allow_pickle = True`  since version 1.16.3 for security reasons
- fix error when trying to load pickled files
`[  ERROR] [pyfda.input_widgets.input_files:187] Unexpected error:
The truth value of an array with more than one element is ambiguous. Use a.any() or a.all()`
- fixed buggy export of coefficients in Xilinx and Microsemi format
- Changing the CSV option box parameters from 'file' to 'clipboard' or the other way round in input_coeffs or input_pz would not update the other tab
- improve robustness when importing csv Files (still room for improvements)
- suppress "divide by zero in log10" warnings
- reduce number of debug logging messages, especially from matplotlib
- eliminate false logging warnings and errors
- refactor common libraries, all libraries now are within the folder "libs"
- simplify clipboard instantiation
- improve robustness by enforcing inputs <> 0 ('poszero', 'negzero') in input fields
- rename pole/residue export format suffix to *.txt_rpk


### Release 0.2 (2019-05)

#### New features

- **Rework of signal-slot connections**
    * Clearer structure: only one RX / TX signal connection per widget
    * More flexibility: transport dicts or lists via the signals
    * Much improved modularity - new functionality can be easily added
    
- **Reorganization of configuration files**
    * Specify module names instead of class names for widgets, class names are defined in the modules 
    * More flexibility in defining user directories
    * List suitable fixpoint implementations for each filter design as well as the other way around
    
- **HDL synthesis (beta status, expect bugs)**
    * Use migen to generate synthesizable Verilog netlists for basic filter topologies and do fixpoint simulation 
    * When migen is missing on your system, pyFDA will start without the fixpoint tab but otherwise fully functional
- **Didactic improvements**
    * Improved display of transient response and FFT of transient response
    * Display magnitude frequency response in the PZ plot to ease understanding the relationship
- **Documentation using Sphinx / ReadTheDocs**

    Could be more and better ... but hey, it's a start!
  
### Release 0.1 (2018-02-04)

Initial release <|MERGE_RESOLUTION|>--- conflicted
+++ resolved
@@ -1,9 +1,7 @@
 ## Changelog
-### [v0.6.1](https://github.com/chipmuenk/pyfda/tree/v0.6.0) (2022-03-28)
-
-### Bug fixes
-- Fix crash with matplotlib 3.1 due to missing Axes3D import
-<<<<<<< HEAD
+### [v0.7](https://github.com/chipmuenk/pyfda/tree/v0.6.0) (2022-xxx)
+
+### Bugfixes
 - When the filter is complex-valued, set data type to 'complex' for the response
   signal in y[n] (was 'float' so only the real part was displayed)
 - Fix crash when entering a complex coefficient in a previously real-valued filter
@@ -11,23 +9,26 @@
   producing warning messages in the console
 - Remove module import and version display for module nmigen to avoid message
   "KeyError: 'V_NMG'"
-=======
-- Fix crash with scipy 1.8.0 by providing local copy of `validate_sos()` (#214)
->>>>>>> f87e00eb
-
-### New features
-- Keyboard modifier `<ALT>` hides the plot title when saving a
-  figure or copying it to the clipboard
-
-- Add new stimulus "PWM"
+
+### New features
 - New stimulus Randint process
 - Add sequence length parameter to MLS process, remove PRBS (which was a Randint
   process with values 0 and 1)
 
-- Verified functionality with Python 3.10
-
 ### Maintenance
 - move CSV_option_box to separate module 'csv_option_box.py'
+
+### [v0.6.1](https://github.com/chipmuenk/pyfda/tree/v0.6.1) (2022-03-28)
+
+### Bugfixes
+- Fix crash with matplotlib 3.1 due to missing Axes3D import
+- Fix crash with scipy 1.8.0 by providing local copy of `validate_sos()` (#214)
+
+### New features
+- Keyboard modifier `<ALT>` hides the plot title when saving a
+  figure or copying it to the clipboard
+- Add new stimulus "PWM"
+- Verified functionality with Python 3.10
 
 ### [v0.6.0](https://github.com/chipmuenk/pyfda/tree/v0.6.0) (2021-12-23)
 
